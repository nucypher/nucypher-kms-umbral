import contextlib
<<<<<<< HEAD

import pytest
from cryptography.hazmat.backends.openssl import backend

from umbral.bignum import BigNum
from umbral.point import Point


@pytest.fixture()
def random_ec_point1():
    yield Point.gen_rand()
=======

import pytest
from cryptography.hazmat.backends.openssl import backend
from cryptography.hazmat.primitives.asymmetric import ec

from umbral.bignum import BigNum
from umbral.config import set_default_curve
from umbral.point import Point


CURVE = set_default_curve(ec.SECP256K1())


@pytest.fixture()
def random_ec_point1():
    yield Point.gen_rand(CURVE)
>>>>>>> e4ffeac6


@pytest.fixture()
def random_ec_point2():
<<<<<<< HEAD
    yield Point.gen_rand()
=======
    yield Point.gen_rand(CURVE)
>>>>>>> e4ffeac6


@pytest.fixture()
def random_ec_bignum1():
<<<<<<< HEAD
    yield BigNum.gen_rand()
=======
    yield BigNum.gen_rand(CURVE)
>>>>>>> e4ffeac6


@pytest.fixture()
def random_ec_bignum2():
<<<<<<< HEAD
    yield BigNum.gen_rand()
=======
    yield BigNum.gen_rand(CURVE)
>>>>>>> e4ffeac6


@pytest.fixture()
def mock_openssl(mocker, random_ec_point1, random_ec_bignum1, random_ec_bignum2):

<<<<<<< HEAD
    actual_mod_inverse = backend._lib.BN_mod_inverse

=======
>>>>>>> e4ffeac6
    def check_bignum_ctypes(*bignums):
        for bn in bignums:
            assert 'BIGNUM' in str(bn)
            assert bn.__class__.__name__ == 'CDataGCP'

    def check_point_ctypes(*ec_points):
        for point in ec_points:
            assert 'EC_POINT' in str(point)

    @contextlib.contextmanager
    def mocked_openssl_backend():
        def mocked_ec_point_equality(group, ec_point, other_point, context):
            assert 'BN_CTX' in str(context)
            assert 'EC_GROUP' in str(group)
            check_point_ctypes(ec_point, other_point)

            assert random_ec_point1.group == group

            assert random_ec_point1.ec_point == ec_point
            assert random_ec_point1.ec_point == other_point
            return 1

        def mocked_ec_point_addition(group, sum, ec_point, other_point, context):
            assert 'BN_CTX' in str(context)
            check_point_ctypes(sum, other_point)

            assert random_ec_point1.group == group
            assert random_ec_point1.ec_point == ec_point
            return 1

        def mocked_ec_point_multiplication(group, product, null, ec_point, bignum, context):
            assert 'BN_CTX' in str(context)
            check_point_ctypes(ec_point, product)
            assert 'EC_GROUP' in str(group)
            assert 'NULL' in str(null)

            assert random_ec_point1.group == group
            assert random_ec_point1.ec_point == ec_point
            assert random_ec_bignum1.bignum == bignum
            assert random_ec_bignum1.curve_nid == random_ec_point1.curve_nid
            return 1

        def mocked_ec_point_inversion(group, inverse, context):
            assert 'BN_CTX' in str(context)
            check_point_ctypes(inverse)

            assert random_ec_point1.group == group
            return 1

        def mocked_bn_compare(bignum, other):
            check_bignum_ctypes(bignum, other)
            assert random_ec_bignum1.bignum == bignum
            return 1

        def mocked_bn_mod_exp(power, bignum, other, order, context):
            assert 'BN_CTX' in str(context)
            check_bignum_ctypes(bignum, other, power, order)

            assert random_ec_bignum1.bignum == bignum
            assert random_ec_bignum2.bignum == other
            return 1

        def mocked_bn_mod_mul(product, bignum, other, order, context):
            assert 'BN_CTX' in str(context)
            check_bignum_ctypes(bignum, other, product, order)

            assert random_ec_bignum1.bignum == bignum
            assert random_ec_bignum2.bignum == other
            return 1

        def mocked_bn_inverse(null, bignum, order, context):
            assert 'BN_CTX' in str(context)
            check_bignum_ctypes(bignum, order)
            assert 'NULL' in str(null)

            assert random_ec_bignum1.bignum == bignum
<<<<<<< HEAD
            return actual_mod_inverse(null, bignum, order, context)
=======
            return bignum
>>>>>>> e4ffeac6

        def mocked_bn_add(sum, bignum, other, order, context):
            assert 'BN_CTX' in str(context)
            check_bignum_ctypes(bignum, other, sum, order)

            assert random_ec_bignum1.bignum == bignum
            assert random_ec_bignum2.bignum == other
            return 1

        def mocked_bn_sub(diff, bignum, other, order, context):
            assert 'BN_CTX' in str(context)
            check_bignum_ctypes(bignum, other, diff, order)

            assert random_ec_bignum1.bignum == bignum
            assert random_ec_bignum2.bignum == other
            return 1

        def mocked_bn_nmod(rem, bignum, other, context):
            assert 'BN_CTX' in str(context)
            check_bignum_ctypes(bignum, other, rem)

            assert random_ec_bignum1.bignum == bignum
            assert random_ec_bignum2.bignum == other
            return 1

        mock_load = {
                     # Point
                     'EC_POINT_mul': mocked_ec_point_multiplication,
                     'EC_POINT_cmp': mocked_ec_point_equality,
                     'EC_POINT_add': mocked_ec_point_addition,
                     'EC_POINT_invert': mocked_ec_point_inversion,

                     # Bignum
                     'BN_cmp': mocked_bn_compare,
                     'BN_mod_exp': mocked_bn_mod_exp,
                     'BN_mod_mul': mocked_bn_mod_mul,
                     'BN_mod_inverse': mocked_bn_inverse,
                     'BN_mod_add': mocked_bn_add,
                     'BN_mod_sub': mocked_bn_sub,
                     'BN_nnmod': mocked_bn_nmod,
                    }

        with contextlib.ExitStack() as stack:
            for method, patch in mock_load.items():
                stack.enter_context(mocker.mock_module.patch.object(backend._lib, method, patch))
            yield

    return mocked_openssl_backend<|MERGE_RESOLUTION|>--- conflicted
+++ resolved
@@ -1,5 +1,4 @@
 import contextlib
-<<<<<<< HEAD
 
 import pytest
 from cryptography.hazmat.backends.openssl import backend
@@ -11,61 +10,25 @@
 @pytest.fixture()
 def random_ec_point1():
     yield Point.gen_rand()
-=======
-
-import pytest
-from cryptography.hazmat.backends.openssl import backend
-from cryptography.hazmat.primitives.asymmetric import ec
-
-from umbral.bignum import BigNum
-from umbral.config import set_default_curve
-from umbral.point import Point
-
-
-CURVE = set_default_curve(ec.SECP256K1())
-
-
-@pytest.fixture()
-def random_ec_point1():
-    yield Point.gen_rand(CURVE)
->>>>>>> e4ffeac6
-
 
 @pytest.fixture()
 def random_ec_point2():
-<<<<<<< HEAD
     yield Point.gen_rand()
-=======
-    yield Point.gen_rand(CURVE)
->>>>>>> e4ffeac6
-
 
 @pytest.fixture()
 def random_ec_bignum1():
-<<<<<<< HEAD
     yield BigNum.gen_rand()
-=======
-    yield BigNum.gen_rand(CURVE)
->>>>>>> e4ffeac6
-
 
 @pytest.fixture()
 def random_ec_bignum2():
-<<<<<<< HEAD
     yield BigNum.gen_rand()
-=======
-    yield BigNum.gen_rand(CURVE)
->>>>>>> e4ffeac6
 
 
 @pytest.fixture()
 def mock_openssl(mocker, random_ec_point1, random_ec_bignum1, random_ec_bignum2):
 
-<<<<<<< HEAD
     actual_mod_inverse = backend._lib.BN_mod_inverse
 
-=======
->>>>>>> e4ffeac6
     def check_bignum_ctypes(*bignums):
         for bn in bignums:
             assert 'BIGNUM' in str(bn)
@@ -142,11 +105,7 @@
             assert 'NULL' in str(null)
 
             assert random_ec_bignum1.bignum == bignum
-<<<<<<< HEAD
             return actual_mod_inverse(null, bignum, order, context)
-=======
-            return bignum
->>>>>>> e4ffeac6
 
         def mocked_bn_add(sum, bignum, other, order, context):
             assert 'BN_CTX' in str(context)
