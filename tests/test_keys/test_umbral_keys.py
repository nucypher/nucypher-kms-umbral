import base64

import pytest

from umbral import pre, keys
from umbral.config import default_params
from umbral.keys import UmbralPublicKey


def test_gen_key():
    # Pass in the parameters to test that manual param selection works
    umbral_priv_key = keys.UmbralPrivateKey.gen_key()
    assert type(umbral_priv_key) == keys.UmbralPrivateKey

    umbral_pub_key = umbral_priv_key.get_pubkey()
    assert type(umbral_pub_key) == keys.UmbralPublicKey

def test_derive_key_from_label():
    
    umbral_keying_material = keys.UmbralKeyingMaterial()

    label = b"my_healthcare_information"

    priv_key1 = umbral_keying_material.derive_private_key_from_label(label)
    assert type(priv_key1) == keys.UmbralPrivateKey

    pub_key1 = priv_key1.get_pubkey()
    assert type(pub_key1) == keys.UmbralPublicKey

    # Check that key derivation is reproducible
    priv_key2 = umbral_keying_material.derive_private_key_from_label(label)
    pub_key2 = priv_key2.get_pubkey()
    assert priv_key1.bn_key == priv_key2.bn_key
    assert pub_key1 == pub_key2

    # A salt can be used too, but of course it affects the derived key
    salt = b"optional, randomly generated salt"
    priv_key3 = umbral_keying_material.derive_private_key_from_label(label, salt=salt)
    assert priv_key3.bn_key != priv_key1.bn_key

    # Different labels on the same master secret create different keys
    label = b"my_tax_information"
    priv_key4 = umbral_keying_material.derive_private_key_from_label(label)
    pub_key4 = priv_key4.get_pubkey()
    assert priv_key1.bn_key != priv_key4.bn_key

def test_private_key_serialization(random_ec_bignum1):
    priv_key = random_ec_bignum1
    umbral_key = keys.UmbralPrivateKey(priv_key)

    encoded_key = umbral_key.to_bytes()

    decoded_key = keys.UmbralPrivateKey.from_bytes(encoded_key)
    assert priv_key == decoded_key.bn_key


def test_private_key_serialization_with_encryption(random_ec_bignum1):
    priv_key = random_ec_bignum1
    umbral_key = keys.UmbralPrivateKey(priv_key)

    encoded_key = umbral_key.to_bytes(password=b'test')

    decoded_key = keys.UmbralPrivateKey.from_bytes(encoded_key, password=b'test')
    assert priv_key == decoded_key.bn_key


def test_public_key_serialization(random_ec_bignum1):
    priv_key = random_ec_bignum1

    params = default_params()
    pub_key = priv_key * params.g

    umbral_key = keys.UmbralPublicKey(pub_key)

    encoded_key = umbral_key.to_bytes()

    decoded_key = keys.UmbralPublicKey.from_bytes(encoded_key)
    assert pub_key == decoded_key.point_key


def test_public_key_to_bytes(random_ec_bignum1):
    priv_key = random_ec_bignum1
    
    params = default_params()
    pub_key = priv_key * params.g

    umbral_key = keys.UmbralPublicKey(pub_key)
    key_bytes = bytes(umbral_key)

    assert type(key_bytes) == bytes


def test_key_encoder_decoder(random_ec_bignum1):
    priv_key = random_ec_bignum1
    umbral_key = keys.UmbralPrivateKey(priv_key)

    encoded_key = umbral_key.to_bytes(encoder=base64.urlsafe_b64encode)

    decoded_key = keys.UmbralPrivateKey.from_bytes(encoded_key,
                                                   decoder=base64.urlsafe_b64decode)
    assert decoded_key.to_bytes() == umbral_key.to_bytes()


def test_umbral_key_to_cryptography_keys():
    umbral_priv_key = keys.UmbralPrivateKey.gen_key()
    umbral_pub_key = umbral_priv_key.get_pubkey()

    crypto_privkey = umbral_priv_key.to_cryptography_privkey()
    assert int(umbral_priv_key.bn_key) == crypto_privkey.private_numbers().private_value

    crypto_pubkey = umbral_pub_key.to_cryptography_pubkey()
    umbral_affine = umbral_pub_key.point_key.to_affine()
    x, y = crypto_pubkey.public_numbers().x, crypto_pubkey.public_numbers().y
    assert umbral_affine == (x, y)

<<<<<<< HEAD
def test_keying_material_serialization():
    umbral_keying_material = keys.UmbralKeyingMaterial()

    encoded_key = umbral_keying_material.to_bytes()

    decoded_key = keys.UmbralKeyingMaterial.from_bytes(encoded_key)
    assert umbral_keying_material.keying_material == decoded_key.keying_material


def test_keying_material_serialization_with_encryption():
    
    umbral_keying_material = keys.UmbralKeyingMaterial()

    encoded_key = umbral_keying_material.to_bytes(password=b'test')

    decoded_key = keys.UmbralKeyingMaterial.from_bytes(encoded_key, password=b'test')
    assert umbral_keying_material.keying_material == decoded_key.keying_material
=======

def test_umbral_public_key_equality():
    umbral_priv_key = keys.UmbralPrivateKey.gen_key()
    umbral_pub_key = umbral_priv_key.get_pubkey()

    as_bytes = bytes(umbral_pub_key)
    assert umbral_pub_key == as_bytes

    reconstructed = UmbralPublicKey.from_bytes(as_bytes)
    assert reconstructed == umbral_pub_key

    assert not umbral_pub_key == b"some whatever bytes"

    another_umbral_priv_key = keys.UmbralPrivateKey.gen_key()
    another_umbral_pub_key = another_umbral_priv_key.get_pubkey()

    assert not umbral_pub_key == another_umbral_pub_key

    # Also not equal to a totally disparate type.
    assert not umbral_pub_key == 47


def test_umbral_public_key_as_dict_key():
    umbral_priv_key = keys.UmbralPrivateKey.gen_key()
    umbral_pub_key = umbral_priv_key.get_pubkey()

    d = {umbral_pub_key: 19}
    assert d[umbral_pub_key] == 19

    another_umbral_priv_key = keys.UmbralPrivateKey.gen_key()
    another_umbral_pub_key = another_umbral_priv_key.get_pubkey()

    with pytest.raises(KeyError):
        d[another_umbral_pub_key]

    d[another_umbral_pub_key] = False

    assert d[umbral_pub_key] == 19
    d[umbral_pub_key] = 20
    assert d[umbral_pub_key] == 20
    assert d[another_umbral_pub_key] is False
>>>>>>> 1d64a93b
<|MERGE_RESOLUTION|>--- conflicted
+++ resolved
@@ -113,7 +113,6 @@
     x, y = crypto_pubkey.public_numbers().x, crypto_pubkey.public_numbers().y
     assert umbral_affine == (x, y)
 
-<<<<<<< HEAD
 def test_keying_material_serialization():
     umbral_keying_material = keys.UmbralKeyingMaterial()
 
@@ -131,7 +130,6 @@
 
     decoded_key = keys.UmbralKeyingMaterial.from_bytes(encoded_key, password=b'test')
     assert umbral_keying_material.keying_material == decoded_key.keying_material
-=======
 
 def test_umbral_public_key_equality():
     umbral_priv_key = keys.UmbralPrivateKey.gen_key()
@@ -172,5 +170,4 @@
     assert d[umbral_pub_key] == 19
     d[umbral_pub_key] = 20
     assert d[umbral_pub_key] == 20
-    assert d[another_umbral_pub_key] is False
->>>>>>> 1d64a93b
+    assert d[another_umbral_pub_key] is False