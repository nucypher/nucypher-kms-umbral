--- conflicted
+++ resolved
@@ -1,4 +1,3 @@
-from cryptography.hazmat.backends import default_backend
 from cryptography.hazmat.primitives.asymmetric import ec
 
 from umbral.bignum import BigNum
@@ -56,12 +55,12 @@
         u1 = self.point_commitment
         z1 = self.bn_sig1
         z2 = self.bn_sig2
-        x  = self.point_eph_ni
+        x = self.point_eph_ni
 
         g_y = (z2 * params.g) + (z1 * pub_a)
 
         return z1 == hash_to_bn([g_y, self.bn_id, pub_a, pub_b, u1, x], params)
-    
+
     def is_consistent(self, vKeys, params: UmbralParameters):
         if vKeys is None or len(vKeys) == 0:
             raise ValueError('vKeys must not be empty')
@@ -161,11 +160,11 @@
         id_cfrag_pairs = list(self.cfrags.items())
         id_0, cfrag_0 = id_cfrag_pairs[0]
         if len(id_cfrag_pairs) > 1:
-            ids = self.cfrags.keys() 
+            ids = self.cfrags.keys()
             lambda_0 = lambda_coeff(id_0, ids)
             e = lambda_0 * cfrag_0.point_eph_e1
             v = lambda_0 * cfrag_0.point_eph_v1
-            
+
             for id_i, cfrag in id_cfrag_pairs[1:]:
                 lambda_i = lambda_coeff(id_i, ids)
                 e = e + (lambda_i * cfrag.point_eph_e1)
@@ -173,7 +172,7 @@
         else:
             e = cfrag_0.point_eph_e1
             v = cfrag_0.point_eph_v1
-        
+
         return ReconstructedCapsule(e_prime=e, v_prime=v, x=cfrag_0.point_eph_ni)
 
     def __bytes__(self):
@@ -381,15 +380,11 @@
         h = hash_to_bn([pub_r, pub_u], self.params)
         s = priv_u + (priv_r * h)
 
-<<<<<<< HEAD
-        shared_key = (priv_r + priv_u) * pub_key
-=======
         dh_point = pub_key * (priv_r + priv_u)
 
         shared_key_x, _ = dh_point.to_affine()
         shared_key = int.to_bytes(shared_key_x, key_length, 'big')
 
->>>>>>> bce75f36
         # Key to be used for symmetric encryption
         key = kdf(shared_key, key_length)
 
@@ -398,15 +393,11 @@
     def decapsulate_original(self, priv_key, capsule, key_length=32):
         """Derive the same symmetric key"""
 
-<<<<<<< HEAD
-        shared_key = priv_key * (capsule.point_eph_e + capsule.point_eph_v)
-=======
         dh_point = (capsule.point_eph_e + capsule.point_eph_v) * priv_key
 
         shared_key_x, _ = dh_point.to_affine()
         shared_key = int.to_bytes(shared_key_x, key_length, 'big')
 
->>>>>>> bce75f36
         key = kdf(shared_key, key_length)
 
         # Check correctness of original ciphertext (check nº 2) at the end
@@ -424,15 +415,11 @@
         e_prime = recapsule.point_eph_e_prime
         v_prime = recapsule.point_eph_v_prime
 
-<<<<<<< HEAD
-        shared_key = d * (e_prime + v_prime)
-=======
         dh_point = (e_prime + v_prime) * d
 
         shared_key_x, _ = dh_point.to_affine()
         shared_key = int.to_bytes(shared_key_x, key_length, 'big')
 
->>>>>>> bce75f36
         key = kdf(shared_key, key_length)
 
         e = original_capsule.point_eph_e
