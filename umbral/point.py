--- conflicted
+++ resolved
@@ -58,12 +58,8 @@
                 group, rand_point, backend._ffi.NULL, generator, rand_bn, bn_ctx
             )
             backend.openssl_assert(res == 1)
-
-<<<<<<< HEAD
+            
         return cls(rand_point, curve_nid)
-=======
-        return cls(rand_point, curve_nid, group)
->>>>>>> 5e0394cb
 
     @classmethod
     def from_affine(cls, coords, curve: ec.EllipticCurve=None):
@@ -87,12 +83,8 @@
 
         group = _openssl._get_ec_group_by_curve_nid(curve_nid)
         ec_point = _openssl._get_EC_POINT_via_affine(affine_x, affine_y, ec_group=group)
-
-<<<<<<< HEAD
+        
         return cls(ec_point, curve_nid)
-=======
-        return cls(ec_point, curve_nid, group)
->>>>>>> 5e0394cb
 
     def to_affine(self):
         """
@@ -150,11 +142,7 @@
         affine_x, affine_y = self.to_affine()
 
         # Get size of curve via order
-<<<<<<< HEAD
         order = _openssl._get_ec_order_by_curve_nid(self.curve_nid)
-=======
-        order = openssl._get_ec_order_by_curve_nid(self.curve_nid)
->>>>>>> 5e0394cb
         key_size = backend._lib.BN_num_bytes(order)
 
         if is_compressed:
@@ -180,18 +168,11 @@
             # Presume that the user passed in the curve_nid
             curve_nid = curve
 
-<<<<<<< HEAD
         group = _openssl._get_ec_group_by_curve_nid(curve_nid)
         generator = _openssl._get_ec_generator_by_curve_nid(curve_nid)
 
         return cls(generator, curve_nid)
-=======
-        group = openssl._get_ec_group_by_curve_nid(curve_nid)
-        generator = openssl._get_ec_generator_by_curve_nid(curve_nid)
-
-        return cls(generator, curve_nid, group)
->>>>>>> 5e0394cb
-
+      
     def __eq__(self, other):
         """
         Compares two EC_POINTS for equality.
